<!DOCTYPE html>
<html lang="en">
  <head>
    <meta charset="UTF-8" />
    <meta name="viewport" content="width=device-width, initial-scale=1" />
    <title>🏎️ F1 ERS AI Optimizer</title>
    <link rel="preconnect" href="https://fonts.googleapis.com" />
    <link rel="preconnect" href="https://fonts.gstatic.com" crossorigin />
    <link href="https://fonts.googleapis.com/css2?family=Poppins:wght@300;400;600;700&display=swap" rel="stylesheet" />
    <link rel="stylesheet" href="{{ url_for('static', filename='style.css') }}" />
  </head>
  <body>
    <div class="container">
<<<<<<< HEAD
      <header class="header">
        <h1>🏁 F1 ERS Deployment Optimizer</h1>
        <p class="subtitle">Find the fastest ERS plan for a real 2024 race lap.</p>
      </header>

      <section class="controls" aria-label="Configuration">
        <div class="field">
          <label for="trackEvent">Track</label>
          <select id="trackEvent">
            <option value="Bahrain">Bahrain</option>
            <option value="Jeddah">Jeddah</option>
            <option value="Melbourne">Melbourne</option>
            <option value="Imola">Imola</option>
            <option value="Monaco">Monaco</option>
            <option value="Barcelona">Barcelona</option>
            <option value="Silverstone">Silverstone</option>
            <option value="Spa">Spa</option>
            <option value="Monza" selected>Monza</option>
            <option value="Abu Dhabi">Abu Dhabi</option>
          </select>
        </div>
        <div class="field">
          <label for="trackCondition">Track Condition</label>
          <select id="trackCondition">
            <option value="DRY">Dry</option>
            <option value="WET">Wet</option>
          </select>
        </div>
        <div class="field inline">
          <label for="drsToggle">Enable DRS</label>
          <input type="checkbox" id="drsToggle" checked />
        </div>
        <div class="actions">
          <button id="runBtn" class="primary">Run Optimization</button>
        </div>
      </section>

      <section id="loader" class="loader hidden" aria-live="polite">
        <div class="spinner" aria-hidden="true"></div>
        <div>
          <strong>Running AI Optimization...</strong>
          <div class="muted">This can take ~10–30 seconds for GA to converge.</div>
        </div>
      </section>

      <section id="errorPanel" class="error hidden" role="alert"></section>

      <section id="results" class="results hidden" aria-label="Results">
        <div class="badges" id="contextBadges"></div>

        <div class="cards">
          <div class="card">
            <div class="card-title">Fastest Lap Time</div>
            <div class="lap-time" id="lapTime">--:--.---</div>
          </div>
          <div class="card">
            <div class="card-title">Strategy Summary</div>
            <ul class="summary" id="strategySummary"></ul>
          </div>
        </div>

        <div class="legend">
          <span class="pill pill-coast">COAST</span>
          <span class="pill pill-deploy">DEPLOY</span>
          <span class="pill pill-harvest">HARVEST</span>
        </div>

        <div class="table-wrap">
          <table class="segments" id="segmentsTable" aria-label="Per-segment actions">
            <thead>
              <tr>
                <th>#</th>
                <th>Action</th>
              </tr>
            </thead>
            <tbody></tbody>
          </table>
        </div>

        <figure class="figure">
          <img id="lapImage" src="" alt="Optimal lap: speed and battery visualization" />
          <figcaption>
            <button id="downloadBtn" class="secondary" disabled>Download Chart</button>
          </figcaption>
        </figure>

        <figure class="figure">
          <img id="trackImage" src="" alt="2D track map with colored ERS zones" />
          <figcaption>
            <button id="downloadTrackBtn" class="secondary" disabled>Download Track Map</button>
          </figcaption>
        </figure>
      </section>
=======
      <h1>🏁 F1 ERS Deployment Optimizer</h1>

      <div class="controls">
        <label>Track:</label>
        <select id="trackEvent">
          <option value="Bahrain">Bahrain</option>
          <option value="Jeddah">Jeddah</option>
          <option value="Melbourne">Melbourne</option>
          <option value="Imola">Imola</option>
          <option value="Monaco">Monaco</option>
          <option value="Barcelona">Barcelona</option>
          <option value="Silverstone">Silverstone</option>
          <option value="Spa">Spa</option>
          <option value="Monza" selected>Monza</option>
          <option value="Abu Dhabi">Abu Dhabi</option>
        </select>
        <label>Track Condition:</label>
        <select id="trackCondition">
          <option value="DRY">Dry</option>
          <option value="WET">Wet</option>
        </select>

        <label>Enable DRS:</label>
        <input type="checkbox" id="drsToggle" checked />

        <button id="runBtn">Run Prediction</button>
      </div>

      <div id="loader" class="hidden">Running AI Optimization... ⏳</div>

      <div id="results" class="hidden">
        <h2>Results</h2>
        <p>
          <strong>Fastest Lap Time:</strong> <span id="lapTime"></span> seconds
        </p>
        <p><strong>Best Strategy:</strong></p>
        <pre id="strategyOutput"></pre>
        <img id="lapImage" src="" alt="Optimal Lap Visualization" />
      </div>
>>>>>>> cc97024b
    </div>

    <script src="{{ url_for('static', filename='script.js') }}"></script>
  </body>
  </html><|MERGE_RESOLUTION|>--- conflicted
+++ resolved
@@ -11,67 +11,36 @@
   </head>
   <body>
     <div class="container">
-<<<<<<< HEAD
       <header class="header">
         <h1>🏁 F1 ERS Deployment Optimizer</h1>
         <p class="subtitle">Find the fastest ERS plan for a real 2024 race lap.</p>
       </header>
 
-      <section class="controls" aria-label="Configuration">
-        <div class="field">
-          <label for="trackEvent">Track</label>
-          <select id="trackEvent">
-            <option value="Bahrain">Bahrain</option>
-            <option value="Jeddah">Jeddah</option>
-            <option value="Melbourne">Melbourne</option>
-            <option value="Imola">Imola</option>
-            <option value="Monaco">Monaco</option>
-            <option value="Barcelona">Barcelona</option>
-            <option value="Silverstone">Silverstone</option>
-            <option value="Spa">Spa</option>
-            <option value="Monza" selected>Monza</option>
-            <option value="Abu Dhabi">Abu Dhabi</option>
-          </select>
-        </div>
-        <div class="field">
-          <label for="trackCondition">Track Condition</label>
-          <select id="trackCondition">
-            <option value="DRY">Dry</option>
-            <option value="WET">Wet</option>
-          </select>
-        </div>
-        <div class="field inline">
-          <label for="drsToggle">Enable DRS</label>
-          <input type="checkbox" id="drsToggle" checked />
-        </div>
-        <div class="actions">
-          <button id="runBtn" class="primary">Run Optimization</button>
-        </div>
-      </section>
+      <div class="controls">
+        <label>Track:</label>
+        <select id="trackEvent">
+          <option value="Bahrain">Bahrain</option>
+          <option value="Jeddah">Jeddah</option>
+          <option value="Melbourne">Melbourne</option>
+          <option value="Imola">Imola</option>
+          <option value="Monaco">Monaco</option>
+          <option value="Barcelona">Barcelona</option>
+          <option value="Silverstone">Silverstone</option>
+          <option value="Spa">Spa</option>
+          <option value="Monza" selected>Monza</option>
+          <option value="Abu Dhabi">Abu Dhabi</option>
+        </select>
+        <label>Track Condition:</label>
+        <select id="trackCondition">
+          <option value="DRY">Dry</option>
+          <option value="WET">Wet</option>
+        </select>
 
-      <section id="loader" class="loader hidden" aria-live="polite">
-        <div class="spinner" aria-hidden="true"></div>
-        <div>
-          <strong>Running AI Optimization...</strong>
-          <div class="muted">This can take ~10–30 seconds for GA to converge.</div>
-        </div>
-      </section>
+        <label>Enable DRS:</label>
+        <input type="checkbox" id="drsToggle" checked />
 
-      <section id="errorPanel" class="error hidden" role="alert"></section>
-
-      <section id="results" class="results hidden" aria-label="Results">
-        <div class="badges" id="contextBadges"></div>
-
-        <div class="cards">
-          <div class="card">
-            <div class="card-title">Fastest Lap Time</div>
-            <div class="lap-time" id="lapTime">--:--.---</div>
-          </div>
-          <div class="card">
-            <div class="card-title">Strategy Summary</div>
-            <ul class="summary" id="strategySummary"></ul>
-          </div>
-        </div>
+        <button id="runBtn">Run Optimization</button>
+      </div>
 
         <div class="legend">
           <span class="pill pill-coast">COAST</span>
@@ -105,47 +74,6 @@
           </figcaption>
         </figure>
       </section>
-=======
-      <h1>🏁 F1 ERS Deployment Optimizer</h1>
-
-      <div class="controls">
-        <label>Track:</label>
-        <select id="trackEvent">
-          <option value="Bahrain">Bahrain</option>
-          <option value="Jeddah">Jeddah</option>
-          <option value="Melbourne">Melbourne</option>
-          <option value="Imola">Imola</option>
-          <option value="Monaco">Monaco</option>
-          <option value="Barcelona">Barcelona</option>
-          <option value="Silverstone">Silverstone</option>
-          <option value="Spa">Spa</option>
-          <option value="Monza" selected>Monza</option>
-          <option value="Abu Dhabi">Abu Dhabi</option>
-        </select>
-        <label>Track Condition:</label>
-        <select id="trackCondition">
-          <option value="DRY">Dry</option>
-          <option value="WET">Wet</option>
-        </select>
-
-        <label>Enable DRS:</label>
-        <input type="checkbox" id="drsToggle" checked />
-
-        <button id="runBtn">Run Prediction</button>
-      </div>
-
-      <div id="loader" class="hidden">Running AI Optimization... ⏳</div>
-
-      <div id="results" class="hidden">
-        <h2>Results</h2>
-        <p>
-          <strong>Fastest Lap Time:</strong> <span id="lapTime"></span> seconds
-        </p>
-        <p><strong>Best Strategy:</strong></p>
-        <pre id="strategyOutput"></pre>
-        <img id="lapImage" src="" alt="Optimal Lap Visualization" />
-      </div>
->>>>>>> cc97024b
     </div>
 
     <script src="{{ url_for('static', filename='script.js') }}"></script>
